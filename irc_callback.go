--- conflicted
+++ resolved
@@ -26,19 +26,10 @@
 			event[i] = callback
 			return
 		}
-<<<<<<< HEAD
 		irc.log.Printf("Event found, but no callback found at index %d. Use AddCallback\n", i)
 		return
 	}
 	irc.log.Printf("Event not found. Use AddCallBack\n")
-=======
-
-		irc.log(fmt.Sprintf("Event found, but no callback found at index %d. Use AddCallback\n", i))
-		return
-	}
-
-	irc.log(fmt.Sprintf("Event not found. Use AddCallBack\n"))
->>>>>>> 4f82a31c
 }
 
 func (irc *Connection) RunCallbacks(event *Event) {
@@ -68,11 +59,7 @@
 
 	if callbacks, ok := irc.events[event.Code]; ok {
 		if irc.VerboseCallbackHandler {
-<<<<<<< HEAD
 			irc.log.Printf("%v (%v) >> %#v\n", event.Code, len(callbacks), event)
-=======
-			irc.log(fmt.Sprintf("%v (%v) >> %#v\n", event.Code, len(callbacks), event))
->>>>>>> 4f82a31c
 		}
 
 		for _, callback := range callbacks {
@@ -80,11 +67,7 @@
 		}
 
 	} else if irc.VerboseCallbackHandler {
-<<<<<<< HEAD
 		irc.log.Printf("%v (0) >> %#v\n", event.Code, event)
-=======
-		irc.log(fmt.Sprintf("%v (0) >> %#v\n", event.Code, event))
->>>>>>> 4f82a31c
 	}
 }
 
@@ -112,13 +95,7 @@
 		irc.SendRawf("NOTICE %s :\x01TIME %s\x01", e.Nick, ltime.String())
 	})
 
-<<<<<<< HEAD
 	irc.AddCallback("CTCP_PING", func(e *Event) { irc.SendRawf("NOTICE %s :\x01%s\x01", e.Nick, e.Message) })
-=======
-	irc.AddCallback("CTCP_PING", func(e *IRCEvent) {
-		irc.SendRaw(fmt.Sprintf("NOTICE %s :\x01%s\x01", e.Nick, e.Message))
-	})
->>>>>>> 4f82a31c
 
 	irc.AddCallback("437", func(e *Event) {
 		irc.nickcurrent = irc.nickcurrent + "_"
@@ -132,22 +109,13 @@
 		} else {
 			irc.nickcurrent = irc.nickcurrent + "_"
 		}
-<<<<<<< HEAD
 		irc.SendRawf("NICK %s", irc.nickcurrent)
-=======
-
-		irc.SendRaw(fmt.Sprintf("NICK %s", irc.nickcurrent))
->>>>>>> 4f82a31c
 	})
 
 	irc.AddCallback("PONG", func(e *Event) {
 		ns, _ := strconv.ParseInt(e.Message, 10, 64)
 		delta := time.Duration(time.Now().UnixNano() - ns)
-<<<<<<< HEAD
 		irc.log.Printf("Lag: %vs\n", delta)
-=======
-		irc.log(fmt.Sprintf("Lag: %vs\n", delta))
->>>>>>> 4f82a31c
 	})
 
 	irc.AddCallback("NICK", func(e *Event) {
